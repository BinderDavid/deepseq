--- conflicted
+++ resolved
@@ -15,14 +15,11 @@
   * Add `NFData1` and `NFData2` type classes ([#8](https://github.com/haskell/deepseq/issues/8))
   * Add `NFData1` and `NFData` instances for `Data.Functor.{Compose,Sum,Product}`
     ([#30](https://github.com/haskell/deepseq/pull/30))
-<<<<<<< HEAD
+  * Add `NFData`, `NFData1`, and `NFData2` instances for `(:~:)` and `(:~~:)`
+    from `Data.Type.Equality` ([#31](https://github.com/haskell/deepseq/issues/31))
   * Add `NFData` instance for `Foreign.C.Types.CBool`
   * Drop support for GHC 7.0 & GHC 7.2
   * Expose `NFData` instance for `Down` on earlier versions of `base`
-=======
-  * Add `NFData`, `NFData1`, and `NFData2` instances for `(:~:)` and `(:~~:)`
-    from `Data.Type.Equality` ([#31](https://github.com/haskell/deepseq/issues/31))
->>>>>>> af54b3e2
 
 ## 1.4.2.0  *Apr 2016*
 
